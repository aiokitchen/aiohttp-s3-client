--- conflicted
+++ resolved
@@ -793,7 +793,7 @@
                 yield metadata, prefixes
                 if not cont_token:
                     break
-<<<<<<< HEAD
+
                 params["continuation-token"] = continuation_token
 
     def presign_url(
@@ -826,7 +826,4 @@
             headers=headers,
             content_hash=content_sha256,
             expires=expires
-        ))
-=======
-                params["continuation-token"] = cont_token
->>>>>>> dde8d46a
+        ))